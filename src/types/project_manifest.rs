use std::collections::{BTreeMap, HashSet};
use std::fs::File;
use std::io::{BufReader, Read};
use std::iter::FromIterator;
use std::path::PathBuf;
use std::process;
use toml::value::Value;

#[derive(Serialize, Deserialize, Debug)]
pub struct ProjectManifestFile {
    project: ProjectConfigFile,
    contracts: Option<Value>,
}

#[derive(Serialize, Deserialize, Debug)]
pub struct ProjectConfigFile {
    name: String,
    requirements: Option<Value>,
    analysis: Option<Vec<String>>,
    costs_version: Option<u32>,
}

#[derive(Serialize, Deserialize, Debug)]
pub struct ProjectManifest {
    pub project: ProjectConfig,
    #[serde(serialize_with = "toml::ser::tables_last")]
    pub contracts: BTreeMap<String, ContractConfig>,
}

#[derive(Serialize, Deserialize, Debug)]
pub struct ProjectConfig {
    pub name: String,
    pub requirements: Option<Vec<RequirementConfig>>,
    pub analysis: Option<Vec<String>>,
    pub costs_version: u32,
}

#[derive(Serialize, Deserialize, Debug, Clone, PartialEq)]
pub struct RequirementConfig {
    pub contract_id: String,
}

#[derive(Serialize, Deserialize, Debug, Clone)]
pub struct ContractConfig {
    pub path: String,
    pub depends_on: Vec<String>,
}

#[derive(Serialize, Deserialize, Debug)]
pub struct NotebookConfig {
    pub name: String,
    pub path: String,
}

impl ProjectManifest {
    pub fn from_path(path: &PathBuf) -> ProjectManifest {
        let path = match File::open(path) {
            Ok(path) => path,
            Err(_e) => {
                println!("Error: unable to locate Clarinet.toml in current directory");
                std::process::exit(1);
            }
        };
        let mut project_manifest_file_reader = BufReader::new(path);
        let mut project_manifest_file_buffer = vec![];
        project_manifest_file_reader
            .read_to_end(&mut project_manifest_file_buffer)
            .unwrap();
        let project_manifest_file: ProjectManifestFile =
            toml::from_slice(&project_manifest_file_buffer[..]).unwrap();
        ProjectManifest::from_project_manifest_file(project_manifest_file)
    }

    pub fn ordered_contracts(&self) -> Vec<(String, ContractConfig)> {
        let mut dst = vec![];
        let mut lookup = BTreeMap::new();
        let mut reverse_lookup = BTreeMap::new();

        let mut index: usize = 0;
        let contracts = self.contracts.clone();

        if contracts.is_empty() {
            return vec![];
        }

        for (contract, _) in contracts.iter() {
            lookup.insert(contract, index);
            reverse_lookup.insert(index, contract.clone());
            index += 1;
        }

        let mut graph = Graph::new();
        for (contract, contract_config) in contracts.iter() {
            let contract_id = lookup.get(contract).unwrap();
            graph.add_node(*contract_id);
            for deps in contract_config.depends_on.iter() {
                let dep_id = lookup.get(deps).unwrap();
                graph.add_directed_edge(*contract_id, *dep_id);
            }
        }

        let mut walker = GraphWalker::new();
        let sorted_indexes = walker.get_sorted_dependencies(&graph);

        let cyclic_deps = walker.get_cycling_dependencies(&graph, &sorted_indexes);
        if let Some(deps) = cyclic_deps {
            let mut contracts = vec![];
            for index in deps.iter() {
                let contract = {
                    let entry = reverse_lookup.get(index).unwrap();
                    entry.clone()
                };
                contracts.push(contract);
            }
            println!("Error: cycling dependencies: {}", contracts.join(", "));
            process::exit(0);
        }

        for index in sorted_indexes.iter() {
            let contract = {
                let entry = reverse_lookup.get(index).unwrap();
                entry.clone()
            };
            let config = contracts.get(&contract).unwrap();
            dst.push((contract, config.clone()))
        }
        dst
    }

    pub fn from_project_manifest_file(
        project_manifest_file: ProjectManifestFile,
    ) -> ProjectManifest {
        let project = ProjectConfig {
            name: project_manifest_file.project.name.clone(),
            requirements: None,
<<<<<<< HEAD
            costs_version: project_manifest_file.project.costs_version.unwrap_or(2),
=======
            analysis: project_manifest_file.project.analysis,
            costs_version: project_manifest_file.project.costs_version.unwrap_or(1),
>>>>>>> a82710b6
        };

        let mut config = ProjectManifest {
            project,
            contracts: BTreeMap::new(),
        };
        let mut config_contracts = BTreeMap::new();
        let mut config_requirements: Vec<RequirementConfig> = Vec::new();

        match project_manifest_file.project.requirements {
            Some(Value::Array(requirements)) => {
                for link_settings in requirements.iter() {
                    match link_settings {
                        Value::Table(link_settings) => {
                            let contract_id = match link_settings.get("contract_id") {
                                Some(Value::String(contract_id)) => contract_id.to_string(),
                                _ => continue,
                            };
                            config_requirements.push(RequirementConfig { contract_id });
                        }
                        _ => {}
                    }
                }
            }
            _ => {}
        };

        match project_manifest_file.contracts {
            Some(Value::Table(contracts)) => {
                for (contract_name, contract_settings) in contracts.iter() {
                    match contract_settings {
                        Value::Table(contract_settings) => {
                            let path = match contract_settings.get("path") {
                                Some(Value::String(path)) => path.to_string(),
                                _ => continue,
                            };
                            let depends_on = match contract_settings.get("depends_on") {
                                Some(Value::Array(depends_on)) => depends_on
                                    .iter()
                                    .map(|v| v.as_str().unwrap().to_string())
                                    .collect::<Vec<String>>(),
                                _ => continue,
                            };
                            config_contracts.insert(
                                contract_name.to_string(),
                                ContractConfig { path, depends_on },
                            );
                        }
                        _ => {}
                    }
                }
            }
            _ => {}
        };
        config.contracts = config_contracts;
        config.project.requirements = Some(config_requirements);
        config
    }
}

struct Graph {
    pub adjacency_list: Vec<Vec<usize>>,
}

impl Graph {
    fn new() -> Self {
        Self {
            adjacency_list: Vec::new(),
        }
    }

    fn add_node(&mut self, _expr_index: usize) {
        self.adjacency_list.push(vec![]);
    }

    fn add_directed_edge(&mut self, src_expr_index: usize, dst_expr_index: usize) {
        let list = self.adjacency_list.get_mut(src_expr_index).unwrap();
        list.push(dst_expr_index);
    }

    fn get_node_descendants(&self, expr_index: usize) -> Vec<usize> {
        self.adjacency_list[expr_index].clone()
    }

    fn has_node_descendants(&self, expr_index: usize) -> bool {
        self.adjacency_list[expr_index].len() > 0
    }

    fn nodes_count(&self) -> usize {
        self.adjacency_list.len()
    }
}

struct GraphWalker {
    seen: HashSet<usize>,
}

impl GraphWalker {
    fn new() -> Self {
        Self {
            seen: HashSet::new(),
        }
    }

    /// Depth-first search producing a post-order sort
    fn get_sorted_dependencies(&mut self, graph: &Graph) -> Vec<usize> {
        let mut sorted_indexes = Vec::<usize>::new();
        for expr_index in 0..graph.nodes_count() {
            self.sort_dependencies_recursion(expr_index, graph, &mut sorted_indexes);
        }

        sorted_indexes
    }

    fn sort_dependencies_recursion(
        &mut self,
        tle_index: usize,
        graph: &Graph,
        branch: &mut Vec<usize>,
    ) {
        if self.seen.contains(&tle_index) {
            return;
        }

        self.seen.insert(tle_index);
        if let Some(list) = graph.adjacency_list.get(tle_index) {
            for neighbor in list.iter() {
                self.sort_dependencies_recursion(neighbor.clone(), graph, branch);
            }
        }
        branch.push(tle_index);
    }

    fn get_cycling_dependencies(
        &mut self,
        graph: &Graph,
        sorted_indexes: &Vec<usize>,
    ) -> Option<Vec<usize>> {
        let mut tainted: HashSet<usize> = HashSet::new();

        for node in sorted_indexes.iter() {
            let mut tainted_descendants_count = 0;
            let descendants = graph.get_node_descendants(*node);
            for descendant in descendants.iter() {
                if !graph.has_node_descendants(*descendant) || tainted.contains(descendant) {
                    tainted.insert(*descendant);
                    tainted_descendants_count += 1;
                }
            }
            if tainted_descendants_count == descendants.len() {
                tainted.insert(*node);
            }
        }

        if tainted.len() == sorted_indexes.len() {
            return None;
        }

        let nodes = HashSet::from_iter(sorted_indexes.iter().cloned());
        let deps = nodes.difference(&tainted).map(|i| *i).collect();
        Some(deps)
    }
}<|MERGE_RESOLUTION|>--- conflicted
+++ resolved
@@ -133,12 +133,8 @@
         let project = ProjectConfig {
             name: project_manifest_file.project.name.clone(),
             requirements: None,
-<<<<<<< HEAD
             costs_version: project_manifest_file.project.costs_version.unwrap_or(2),
-=======
             analysis: project_manifest_file.project.analysis,
-            costs_version: project_manifest_file.project.costs_version.unwrap_or(1),
->>>>>>> a82710b6
         };
 
         let mut config = ProjectManifest {
